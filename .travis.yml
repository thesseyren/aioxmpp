--- conflicted
+++ resolved
@@ -11,11 +11,7 @@
 - "3.5"
 - "3.6"
 env:
-<<<<<<< HEAD
-- TEST_MODE=e2e-prosody PROSODY_BRANCH=0.10 WITH_BUILD_DEP=yes LUA_VERSION=5.1
-=======
 - TEST_MODE=e2e-prosody PROSODY_BRANCH=0.11 WITH_BUILD_DEP=yes
->>>>>>> 6bd49420
 matrix:
   include:
   - python: "3.6"
@@ -50,9 +46,6 @@
     addons:
       apt:
         update: yes
-<<<<<<< HEAD
-    env: TEST_MODE=e2e-prosody PROSODY_BRANCH=0.10 WITH_BUILD_DEP=yes
-=======
     env: TEST_MODE=e2e-prosody PROSODY_BRANCH=0.11 WITH_BUILD_DEP=yes
   - sudo: required
     dist: xenial
@@ -61,7 +54,6 @@
       apt:
         update: yes
     env: TEST_MODE=e2e-prosody PROSODY_BRANCH=0.11 WITH_BUILD_DEP=yes
->>>>>>> 6bd49420
   allow_failures:
   - python: "3.6"
     env: TEST_MODE=e2e-prosody PROSODY_BRANCH=trunk WITH_BUILD_DEP=yes
