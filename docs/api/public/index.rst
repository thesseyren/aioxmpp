Main classes
############

This section of the API covers the classes which are directly instantiated or
used to communicate with an XMPP server.

.. toctree::
   :maxdepth: 2

   node
   stream
   stanza
   security_layer


.. _api-xep-modules:


Protocol part and XEP implementations
#####################################

This section contains services (cf. :mod:`aioxmpp.service`) which can be
summoned (cf. :meth:`aioxmpp.Client.summon`) into a client, to extend its
functionality or provide backwards compatibility.

.. toctree::
   :maxdepth: 2

   adhoc
   avatar
<<<<<<< HEAD
   blocking
=======
   carbons
>>>>>>> 79878d6b
   disco
   entitycaps
   forms
   muc
   presence
   pubsub
   roster
   rfc6120
   rfc3921
   rsm
   shim


Less common and helper classes
##############################

The modules in this section implement some of the tools which are used to
provide the functionality of the main classes (such as
:mod:`aioxmpp.callbacks`). In addition, classes and modules which are rarely
used directly by basic clients (such as the :mod:`aioxmpp.sasl` module) are
sorted into this section.

.. toctree::
   :maxdepth: 2

   structs
   tracking
   nonza
   sasl
   errors
   i18n
   callbacks
   connector
   dispatcher
   misc


APIs mainly relevant for extension developers
#############################################

These APIs are used by many of the other modules, but detailed knowledge is
usually required (for users of :mod:`aioxmpp`) only if extensions are to be
developed.

.. toctree::
   :maxdepth: 2

   service
   xso<|MERGE_RESOLUTION|>--- conflicted
+++ resolved
@@ -28,11 +28,8 @@
 
    adhoc
    avatar
-<<<<<<< HEAD
    blocking
-=======
    carbons
->>>>>>> 79878d6b
    disco
    entitycaps
    forms
