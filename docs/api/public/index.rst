--- conflicted
+++ resolved
@@ -27,11 +27,8 @@
    :maxdepth: 2
 
    adhoc
-<<<<<<< HEAD
    avatar
-=======
    blocking
->>>>>>> 596acf0a
    disco
    entitycaps
    forms
